--- conflicted
+++ resolved
@@ -17,11 +17,7 @@
       - iframely
 
   lemmy-ui:
-<<<<<<< HEAD
-    image: dessalines/lemmy-ui:0.10.0-rc.9
-=======
     image: dessalines/lemmy-ui:0.10.0-rc.8
->>>>>>> e9eca358
     ports:
       - "1235:1234"
     restart: always
