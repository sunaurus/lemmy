version: '2.2'

services:
  postgres:
    image: postgres:12-alpine
    environment:
      - POSTGRES_USER=lemmy
      - POSTGRES_PASSWORD=password
      - POSTGRES_DB=lemmy
    volumes:
      - ./volumes/postgres:/var/lib/postgresql/data
    restart: always

  lemmy:
<<<<<<< HEAD
    image: dessalines/lemmy:v0.7.44
=======
    image: dessalines/lemmy:v0.7.45
>>>>>>> 992b3ca9
    ports:
      - "127.0.0.1:8536:8536"
    restart: always
    environment:
      - RUST_LOG=error
    volumes:
      - ./lemmy.hjson:/config/config.hjson
    depends_on:
      - postgres
      - pictrs
      - iframely

  pictrs:
    image: asonix/pictrs:v0.1.13-r0
    ports: 
      - "127.0.0.1:8537:8080"
    user: 991:991
    volumes:
      - ./volumes/pictrs:/mnt
    restart: always

  iframely:
    image: dogbin/iframely:latest
    ports:
      - "127.0.0.1:8061:80"
    volumes:
      - ./iframely.config.local.js:/iframely/config.local.js:ro
    restart: always
    mem_limit: 100m<|MERGE_RESOLUTION|>--- conflicted
+++ resolved
@@ -12,11 +12,7 @@
     restart: always
 
   lemmy:
-<<<<<<< HEAD
-    image: dessalines/lemmy:v0.7.44
-=======
     image: dessalines/lemmy:v0.7.45
->>>>>>> 992b3ca9
     ports:
       - "127.0.0.1:8536:8536"
     restart: always
