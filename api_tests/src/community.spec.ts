--- conflicted
+++ resolved
@@ -26,11 +26,8 @@
   blockInstance,
   waitUntil,
   delay,
-<<<<<<< HEAD
   waitForPost,
-=======
   alphaUrl,
->>>>>>> f858d8cb
 } from "./shared";
 import { LemmyHttp } from "lemmy-js-client";
 
