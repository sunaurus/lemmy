use crate::Perform;
use actix_web::web::Data;
use anyhow::Context;
use lemmy_api_common::{
  blocking,
  check_community_ban,
  community::*,
  get_local_user_view_from_jwt,
  is_mod_or_admin,
};
use lemmy_apub::{ActorType, CommunityType, UserType};
use lemmy_db_queries::{
  source::{
    comment::Comment_,
    community::{CommunityModerator_, Community_},
    post::Post_,
  },
  Bannable,
  Crud,
  Followable,
  Joinable,
};
use lemmy_db_schema::source::{
  comment::Comment,
  community::*,
  moderator::*,
  person::Person,
  post::Post,
  site::*,
};
use lemmy_db_views::comment_view::CommentQueryBuilder;
use lemmy_db_views_actor::{
  community_moderator_view::CommunityModeratorView,
  community_view::CommunityView,
  person_view::PersonViewSafe,
};
<<<<<<< HEAD
use lemmy_utils::{
  apub::generate_actor_keypair,
  location_info,
  utils::{check_slurs, check_slurs_opt, is_valid_community_name, naive_from_unix},
  ApiError,
  ConnectionId,
  LemmyError,
};
use lemmy_websocket::{
  messages::{GetCommunityUsersOnline, SendCommunityRoomMessage},
  LemmyContext,
  UserOperation,
};
use std::str::FromStr;

#[async_trait::async_trait(?Send)]
impl Perform for GetCommunity {
  type Response = GetCommunityResponse;

  async fn perform(
    &self,
    context: &Data<LemmyContext>,
    _websocket_id: Option<ConnectionId>,
  ) -> Result<GetCommunityResponse, LemmyError> {
    let data: &GetCommunity = &self;
    let local_user_view = get_local_user_view_from_jwt_opt(&data.auth, context.pool()).await?;
    let person_id = local_user_view.map(|u| u.person.id);

    let community_id = match data.id {
      Some(id) => id,
      None => {
        let name = data.name.to_owned().unwrap_or_else(|| "main".to_string());
        match blocking(context.pool(), move |conn| {
          Community::read_from_name(conn, &name)
        })
        .await?
        {
          Ok(community) => community,
          Err(_e) => return Err(ApiError::err("couldnt_find_community").into()),
        }
        .id
      }
    };

    let community_view = match blocking(context.pool(), move |conn| {
      CommunityView::read(conn, community_id, person_id)
    })
    .await?
    {
      Ok(community) => community,
      Err(_e) => return Err(ApiError::err("couldnt_find_community").into()),
    };

    let moderators: Vec<CommunityModeratorView> = match blocking(context.pool(), move |conn| {
      CommunityModeratorView::for_community(conn, community_id)
    })
    .await?
    {
      Ok(moderators) => moderators,
      Err(_e) => return Err(ApiError::err("couldnt_find_community").into()),
    };

    let online = context
      .chat_server()
      .send(GetCommunityUsersOnline { community_id })
      .await
      .unwrap_or(1);

    let res = GetCommunityResponse {
      community_view,
      moderators,
      online,
    };

    // Return the jwt
    Ok(res)
  }
}

#[async_trait::async_trait(?Send)]
impl Perform for CreateCommunity {
  type Response = CommunityResponse;

  async fn perform(
    &self,
    context: &Data<LemmyContext>,
    _websocket_id: Option<ConnectionId>,
  ) -> Result<CommunityResponse, LemmyError> {
    let data: &CreateCommunity = &self;
    let local_user_view = get_local_user_view_from_jwt(&data.auth, context.pool()).await?;

    check_slurs(&data.name)?;
    check_slurs(&data.title)?;
    check_slurs_opt(&data.description)?;

    if !is_valid_community_name(&data.name) {
      return Err(ApiError::err("invalid_community_name").into());
    }

    // Double check for duplicate community actor_ids
    let community_actor_id = generate_apub_endpoint(EndpointType::Community, &data.name)?;
    let actor_id_cloned = community_actor_id.to_owned();
    let community_dupe = blocking(context.pool(), move |conn| {
      Community::read_from_apub_id(conn, &actor_id_cloned)
    })
    .await?;
    if community_dupe.is_ok() {
      return Err(ApiError::err("community_already_exists").into());
    }

    // Check to make sure the icon and banners are urls
    let icon = diesel_option_overwrite_to_url(&data.icon)?;
    let banner = diesel_option_overwrite_to_url(&data.banner)?;

    // When you create a community, make sure the user becomes a moderator and a follower
    let keypair = generate_actor_keypair()?;

    let community_form = CommunityForm {
      name: data.name.to_owned(),
      title: data.title.to_owned(),
      description: data.description.to_owned(),
      icon,
      banner,
      creator_id: local_user_view.person.id,
      nsfw: data.nsfw,
      actor_id: Some(community_actor_id.to_owned()),
      private_key: Some(keypair.private_key),
      public_key: Some(keypair.public_key),
      followers_url: Some(generate_followers_url(&community_actor_id)?),
      inbox_url: Some(generate_inbox_url(&community_actor_id)?),
      shared_inbox_url: Some(Some(generate_shared_inbox_url(&community_actor_id)?)),
      ..CommunityForm::default()
    };

    let inserted_community = match blocking(context.pool(), move |conn| {
      Community::create(conn, &community_form)
    })
    .await?
    {
      Ok(community) => community,
      Err(_e) => return Err(ApiError::err("community_already_exists").into()),
    };

    // The community creator becomes a moderator
    let community_moderator_form = CommunityModeratorForm {
      community_id: inserted_community.id,
      person_id: local_user_view.person.id,
    };

    let join = move |conn: &'_ _| CommunityModerator::join(conn, &community_moderator_form);
    if blocking(context.pool(), join).await?.is_err() {
      return Err(ApiError::err("community_moderator_already_exists").into());
    }

    // Follow your own community
    let community_follower_form = CommunityFollowerForm {
      community_id: inserted_community.id,
      person_id: local_user_view.person.id,
      pending: false,
    };

    let follow = move |conn: &'_ _| CommunityFollower::follow(conn, &community_follower_form);
    if blocking(context.pool(), follow).await?.is_err() {
      return Err(ApiError::err("community_follower_already_exists").into());
    }

    let person_id = local_user_view.person.id;
    let community_view = blocking(context.pool(), move |conn| {
      CommunityView::read(conn, inserted_community.id, Some(person_id))
    })
    .await??;

    Ok(CommunityResponse { community_view })
  }
}

#[async_trait::async_trait(?Send)]
impl Perform for EditCommunity {
  type Response = CommunityResponse;

  async fn perform(
    &self,
    context: &Data<LemmyContext>,
    websocket_id: Option<ConnectionId>,
  ) -> Result<CommunityResponse, LemmyError> {
    let data: &EditCommunity = &self;
    let local_user_view = get_local_user_view_from_jwt(&data.auth, context.pool()).await?;

    check_slurs(&data.title)?;
    check_slurs_opt(&data.description)?;

    // Verify its a mod (only mods can edit it)
    let community_id = data.community_id;
    let mods: Vec<PersonId> = blocking(context.pool(), move |conn| {
      CommunityModeratorView::for_community(conn, community_id)
        .map(|v| v.into_iter().map(|m| m.moderator.id).collect())
    })
    .await??;
    if !mods.contains(&local_user_view.person.id) {
      return Err(ApiError::err("not_a_moderator").into());
    }

    let community_id = data.community_id;
    let read_community = blocking(context.pool(), move |conn| {
      Community::read(conn, community_id)
    })
    .await??;

    let icon = diesel_option_overwrite_to_url(&data.icon)?;
    let banner = diesel_option_overwrite_to_url(&data.banner)?;

    let community_form = CommunityForm {
      name: read_community.name,
      title: data.title.to_owned(),
      creator_id: read_community.creator_id,
      description: data.description.to_owned(),
      icon,
      banner,
      nsfw: data.nsfw,
      updated: Some(naive_now()),
      ..CommunityForm::default()
    };

    let community_id = data.community_id;
    match blocking(context.pool(), move |conn| {
      Community::update(conn, community_id, &community_form)
    })
    .await?
    {
      Ok(community) => community,
      Err(_e) => return Err(ApiError::err("couldnt_update_community").into()),
    };

    // TODO there needs to be some kind of an apub update
    // process for communities and users

    let community_id = data.community_id;
    let person_id = local_user_view.person.id;
    let community_view = blocking(context.pool(), move |conn| {
      CommunityView::read(conn, community_id, Some(person_id))
    })
    .await??;

    let res = CommunityResponse { community_view };

    send_community_websocket(&res, context, websocket_id, UserOperation::EditCommunity);

    Ok(res)
  }
}

#[async_trait::async_trait(?Send)]
impl Perform for DeleteCommunity {
  type Response = CommunityResponse;

  async fn perform(
    &self,
    context: &Data<LemmyContext>,
    websocket_id: Option<ConnectionId>,
  ) -> Result<CommunityResponse, LemmyError> {
    let data: &DeleteCommunity = &self;
    let local_user_view = get_local_user_view_from_jwt(&data.auth, context.pool()).await?;

    // Verify its the creator (only a creator can delete the community)
    let community_id = data.community_id;
    let read_community = blocking(context.pool(), move |conn| {
      Community::read(conn, community_id)
    })
    .await??;
    if read_community.creator_id != local_user_view.person.id {
      return Err(ApiError::err("no_community_edit_allowed").into());
    }

    // Do the delete
    let community_id = data.community_id;
    let deleted = data.deleted;
    let updated_community = match blocking(context.pool(), move |conn| {
      Community::update_deleted(conn, community_id, deleted)
    })
    .await?
    {
      Ok(community) => community,
      Err(_e) => return Err(ApiError::err("couldnt_update_community").into()),
    };

    // Send apub messages
    if deleted {
      updated_community.send_delete(context).await?;
    } else {
      updated_community.send_undo_delete(context).await?;
    }

    let community_id = data.community_id;
    let person_id = local_user_view.person.id;
    let community_view = blocking(context.pool(), move |conn| {
      CommunityView::read(conn, community_id, Some(person_id))
    })
    .await??;

    let res = CommunityResponse { community_view };

    send_community_websocket(&res, context, websocket_id, UserOperation::DeleteCommunity);

    Ok(res)
  }
}

#[async_trait::async_trait(?Send)]
impl Perform for RemoveCommunity {
  type Response = CommunityResponse;

  async fn perform(
    &self,
    context: &Data<LemmyContext>,
    websocket_id: Option<ConnectionId>,
  ) -> Result<CommunityResponse, LemmyError> {
    let data: &RemoveCommunity = &self;
    let local_user_view = get_local_user_view_from_jwt(&data.auth, context.pool()).await?;

    // Verify its an admin (only an admin can remove a community)
    is_admin(&local_user_view)?;

    // Do the remove
    let community_id = data.community_id;
    let removed = data.removed;
    let updated_community = match blocking(context.pool(), move |conn| {
      Community::update_removed(conn, community_id, removed)
    })
    .await?
    {
      Ok(community) => community,
      Err(_e) => return Err(ApiError::err("couldnt_update_community").into()),
    };

    // Mod tables
    let expires = match data.expires {
      Some(time) => Some(naive_from_unix(time)),
      None => None,
    };
    let form = ModRemoveCommunityForm {
      mod_person_id: local_user_view.person.id,
      community_id: data.community_id,
      removed: Some(removed),
      reason: data.reason.to_owned(),
      expires,
    };
    blocking(context.pool(), move |conn| {
      ModRemoveCommunity::create(conn, &form)
    })
    .await??;

    // Apub messages
    if removed {
      updated_community.send_remove(context).await?;
    } else {
      updated_community.send_undo_remove(context).await?;
    }

    let community_id = data.community_id;
    let person_id = local_user_view.person.id;
    let community_view = blocking(context.pool(), move |conn| {
      CommunityView::read(conn, community_id, Some(person_id))
    })
    .await??;

    let res = CommunityResponse { community_view };

    send_community_websocket(&res, context, websocket_id, UserOperation::RemoveCommunity);

    Ok(res)
  }
}

#[async_trait::async_trait(?Send)]
impl Perform for ListCommunities {
  type Response = ListCommunitiesResponse;

  async fn perform(
    &self,
    context: &Data<LemmyContext>,
    _websocket_id: Option<ConnectionId>,
  ) -> Result<ListCommunitiesResponse, LemmyError> {
    let data: &ListCommunities = &self;
    let local_user_view = get_local_user_view_from_jwt_opt(&data.auth, context.pool()).await?;

    let person_id = match &local_user_view {
      Some(uv) => Some(uv.person.id),
      None => None,
    };

    // Don't show NSFW by default
    let show_nsfw = match &local_user_view {
      Some(uv) => uv.local_user.show_nsfw,
      None => false,
    };

    let type_ = ListingType::from_str(&data.type_)?;
    let sort = SortType::from_str(&data.sort)?;

    let page = data.page;
    let limit = data.limit;
    let communities = blocking(context.pool(), move |conn| {
      CommunityQueryBuilder::create(conn)
        .listing_type(&type_)
        .sort(&sort)
        .show_nsfw(show_nsfw)
        .my_person_id(person_id)
        .page(page)
        .limit(limit)
        .list()
    })
    .await??;

    // Return the jwt
    Ok(ListCommunitiesResponse { communities })
  }
}
=======
use lemmy_utils::{location_info, utils::naive_from_unix, ApiError, ConnectionId, LemmyError};
use lemmy_websocket::{messages::SendCommunityRoomMessage, LemmyContext, UserOperation};
>>>>>>> 01fc1228

#[async_trait::async_trait(?Send)]
impl Perform for FollowCommunity {
  type Response = CommunityResponse;

  async fn perform(
    &self,
    context: &Data<LemmyContext>,
    _websocket_id: Option<ConnectionId>,
  ) -> Result<CommunityResponse, LemmyError> {
    let data: &FollowCommunity = &self;
    let local_user_view = get_local_user_view_from_jwt(&data.auth, context.pool()).await?;

    let community_id = data.community_id;
    let community = blocking(context.pool(), move |conn| {
      Community::read(conn, community_id)
    })
    .await??;
    let community_follower_form = CommunityFollowerForm {
      community_id: data.community_id,
      person_id: local_user_view.person.id,
      pending: false,
    };

    if community.local {
      if data.follow {
        check_community_ban(local_user_view.person.id, community_id, context.pool()).await?;

        let follow = move |conn: &'_ _| CommunityFollower::follow(conn, &community_follower_form);
        if blocking(context.pool(), follow).await?.is_err() {
          return Err(ApiError::err("community_follower_already_exists").into());
        }
      } else {
        let unfollow =
          move |conn: &'_ _| CommunityFollower::unfollow(conn, &community_follower_form);
        if blocking(context.pool(), unfollow).await?.is_err() {
          return Err(ApiError::err("community_follower_already_exists").into());
        }
      }
    } else if data.follow {
      // Dont actually add to the community followers here, because you need
      // to wait for the accept
      local_user_view
        .person
        .send_follow(&community.actor_id(), context)
        .await?;
    } else {
      local_user_view
        .person
        .send_unfollow(&community.actor_id(), context)
        .await?;
      let unfollow = move |conn: &'_ _| CommunityFollower::unfollow(conn, &community_follower_form);
      if blocking(context.pool(), unfollow).await?.is_err() {
        return Err(ApiError::err("community_follower_already_exists").into());
      }
    }

    let community_id = data.community_id;
    let person_id = local_user_view.person.id;
    let mut community_view = blocking(context.pool(), move |conn| {
      CommunityView::read(conn, community_id, Some(person_id))
    })
    .await??;

    // TODO: this needs to return a "pending" state, until Accept is received from the remote server
    // For now, just assume that remote follows are accepted.
    // Otherwise, the subscribed will be null
    if !community.local {
      community_view.subscribed = data.follow;
    }

    Ok(CommunityResponse { community_view })
  }
}

#[async_trait::async_trait(?Send)]
impl Perform for BanFromCommunity {
  type Response = BanFromCommunityResponse;

  async fn perform(
    &self,
    context: &Data<LemmyContext>,
    websocket_id: Option<ConnectionId>,
  ) -> Result<BanFromCommunityResponse, LemmyError> {
    let data: &BanFromCommunity = &self;
    let local_user_view = get_local_user_view_from_jwt(&data.auth, context.pool()).await?;

    let community_id = data.community_id;
    let banned_person_id = data.person_id;

    // Verify that only mods or admins can ban
    is_mod_or_admin(context.pool(), local_user_view.person.id, community_id).await?;

    let community_user_ban_form = CommunityPersonBanForm {
      community_id: data.community_id,
      person_id: data.person_id,
    };

    if data.ban {
      let ban = move |conn: &'_ _| CommunityPersonBan::ban(conn, &community_user_ban_form);
      if blocking(context.pool(), ban).await?.is_err() {
        return Err(ApiError::err("community_user_already_banned").into());
      }

      // Also unsubscribe them from the community, if they are subscribed
      let community_follower_form = CommunityFollowerForm {
        community_id: data.community_id,
        person_id: banned_person_id,
        pending: false,
      };
      blocking(context.pool(), move |conn: &'_ _| {
        CommunityFollower::unfollow(conn, &community_follower_form)
      })
      .await?
      .ok();
    } else {
      let unban = move |conn: &'_ _| CommunityPersonBan::unban(conn, &community_user_ban_form);
      if blocking(context.pool(), unban).await?.is_err() {
        return Err(ApiError::err("community_user_already_banned").into());
      }
    }

    // Remove/Restore their data if that's desired
    if data.remove_data {
      // Posts
      blocking(context.pool(), move |conn: &'_ _| {
        Post::update_removed_for_creator(conn, banned_person_id, Some(community_id), true)
      })
      .await??;

      // Comments
      // TODO Diesel doesn't allow updates with joins, so this has to be a loop
      let comments = blocking(context.pool(), move |conn| {
        CommentQueryBuilder::create(conn)
          .creator_id(banned_person_id)
          .community_id(community_id)
          .limit(std::i64::MAX)
          .list()
      })
      .await??;

      for comment_view in &comments {
        let comment_id = comment_view.comment.id;
        blocking(context.pool(), move |conn: &'_ _| {
          Comment::update_removed(conn, comment_id, true)
        })
        .await??;
      }
    }

    // Mod tables
    // TODO eventually do correct expires
    let expires = data.expires.map(naive_from_unix);

    let form = ModBanFromCommunityForm {
      mod_person_id: local_user_view.person.id,
      other_person_id: data.person_id,
      community_id: data.community_id,
      reason: data.reason.to_owned(),
      banned: Some(data.ban),
      expires,
    };
    blocking(context.pool(), move |conn| {
      ModBanFromCommunity::create(conn, &form)
    })
    .await??;

    let person_id = data.person_id;
    let person_view = blocking(context.pool(), move |conn| {
      PersonViewSafe::read(conn, person_id)
    })
    .await??;

    let res = BanFromCommunityResponse {
      person_view,
      banned: data.ban,
    };

    context.chat_server().do_send(SendCommunityRoomMessage {
      op: UserOperation::BanFromCommunity,
      response: res.clone(),
      community_id,
      websocket_id,
    });

    Ok(res)
  }
}

#[async_trait::async_trait(?Send)]
impl Perform for AddModToCommunity {
  type Response = AddModToCommunityResponse;

  async fn perform(
    &self,
    context: &Data<LemmyContext>,
    websocket_id: Option<ConnectionId>,
  ) -> Result<AddModToCommunityResponse, LemmyError> {
    let data: &AddModToCommunity = &self;
    let local_user_view = get_local_user_view_from_jwt(&data.auth, context.pool()).await?;

    let community_id = data.community_id;

    // Verify that only mods or admins can add mod
    is_mod_or_admin(context.pool(), local_user_view.person.id, community_id).await?;

    // Update in local database
    let community_moderator_form = CommunityModeratorForm {
      community_id: data.community_id,
      person_id: data.person_id,
    };
    if data.added {
      let join = move |conn: &'_ _| CommunityModerator::join(conn, &community_moderator_form);
      if blocking(context.pool(), join).await?.is_err() {
        return Err(ApiError::err("community_moderator_already_exists").into());
      }
    } else {
      let leave = move |conn: &'_ _| CommunityModerator::leave(conn, &community_moderator_form);
      if blocking(context.pool(), leave).await?.is_err() {
        return Err(ApiError::err("community_moderator_already_exists").into());
      }
    }

    // Mod tables
    let form = ModAddCommunityForm {
      mod_person_id: local_user_view.person.id,
      other_person_id: data.person_id,
      community_id: data.community_id,
      removed: Some(!data.added),
    };
    blocking(context.pool(), move |conn| {
      ModAddCommunity::create(conn, &form)
    })
    .await??;

    // Send to federated instances
    let updated_mod_id = data.person_id;
    let updated_mod = blocking(context.pool(), move |conn| {
      Person::read(conn, updated_mod_id)
    })
    .await??;
    let community = blocking(context.pool(), move |conn| {
      Community::read(conn, community_id)
    })
    .await??;
    if data.added {
      community
        .send_add_mod(&local_user_view.person, updated_mod, context)
        .await?;
    } else {
      community
        .send_remove_mod(&local_user_view.person, updated_mod, context)
        .await?;
    }

    // Note: in case a remote mod is added, this returns the old moderators list, it will only get
    //       updated once we receive an activity from the community (like `Announce/Add/Moderator`)
    let community_id = data.community_id;
    let moderators = blocking(context.pool(), move |conn| {
      CommunityModeratorView::for_community(conn, community_id)
    })
    .await??;

    let res = AddModToCommunityResponse { moderators };
    context.chat_server().do_send(SendCommunityRoomMessage {
      op: UserOperation::AddModToCommunity,
      response: res.clone(),
      community_id,
      websocket_id,
    });
    Ok(res)
  }
}

// TODO: we dont do anything for federation here, it should be updated the next time the community
//       gets fetched. i hope we can get rid of the community creator role soon.
#[async_trait::async_trait(?Send)]
impl Perform for TransferCommunity {
  type Response = GetCommunityResponse;

  async fn perform(
    &self,
    context: &Data<LemmyContext>,
    _websocket_id: Option<ConnectionId>,
  ) -> Result<GetCommunityResponse, LemmyError> {
    let data: &TransferCommunity = &self;
    let local_user_view = get_local_user_view_from_jwt(&data.auth, context.pool()).await?;

    let community_id = data.community_id;
    let read_community = blocking(context.pool(), move |conn| {
      Community::read(conn, community_id)
    })
    .await??;

    let site_creator_id = blocking(context.pool(), move |conn| {
      Site::read(conn, 1).map(|s| s.creator_id)
    })
    .await??;

    let mut admins = blocking(context.pool(), move |conn| PersonViewSafe::admins(conn)).await??;

    // Making sure the creator, if an admin, is at the top
    let creator_index = admins
      .iter()
      .position(|r| r.person.id == site_creator_id)
      .context(location_info!())?;
    let creator_person = admins.remove(creator_index);
    admins.insert(0, creator_person);

    // Make sure user is the creator, or an admin
    if local_user_view.person.id != read_community.creator_id
      && !admins
        .iter()
        .map(|a| a.person.id)
        .any(|x| x == local_user_view.person.id)
    {
      return Err(ApiError::err("not_an_admin").into());
    }

    let community_id = data.community_id;
    let new_creator = data.person_id;
    let update = move |conn: &'_ _| Community::update_creator(conn, community_id, new_creator);
    if blocking(context.pool(), update).await?.is_err() {
      return Err(ApiError::err("couldnt_update_community").into());
    };

    // You also have to re-do the community_moderator table, reordering it.
    let community_id = data.community_id;
    let mut community_mods = blocking(context.pool(), move |conn| {
      CommunityModeratorView::for_community(conn, community_id)
    })
    .await??;
    let creator_index = community_mods
      .iter()
      .position(|r| r.moderator.id == data.person_id)
      .context(location_info!())?;
    let creator_person = community_mods.remove(creator_index);
    community_mods.insert(0, creator_person);

    let community_id = data.community_id;
    blocking(context.pool(), move |conn| {
      CommunityModerator::delete_for_community(conn, community_id)
    })
    .await??;

    // TODO: this should probably be a bulk operation
    for cmod in &community_mods {
      let community_moderator_form = CommunityModeratorForm {
        community_id: cmod.community.id,
        person_id: cmod.moderator.id,
      };

      let join = move |conn: &'_ _| CommunityModerator::join(conn, &community_moderator_form);
      if blocking(context.pool(), join).await?.is_err() {
        return Err(ApiError::err("community_moderator_already_exists").into());
      }
    }

    // Mod tables
    let form = ModAddCommunityForm {
      mod_person_id: local_user_view.person.id,
      other_person_id: data.person_id,
      community_id: data.community_id,
      removed: Some(false),
    };
    blocking(context.pool(), move |conn| {
      ModAddCommunity::create(conn, &form)
    })
    .await??;

    let community_id = data.community_id;
    let person_id = local_user_view.person.id;
    let community_view = match blocking(context.pool(), move |conn| {
      CommunityView::read(conn, community_id, Some(person_id))
    })
    .await?
    {
      Ok(community) => community,
      Err(_e) => return Err(ApiError::err("couldnt_find_community").into()),
    };

    let community_id = data.community_id;
    let moderators = match blocking(context.pool(), move |conn| {
      CommunityModeratorView::for_community(conn, community_id)
    })
    .await?
    {
      Ok(moderators) => moderators,
      Err(_e) => return Err(ApiError::err("couldnt_find_community").into()),
    };

    // Return the jwt
    Ok(GetCommunityResponse {
      community_view,
      moderators,
      online: 0,
    })
  }
}<|MERGE_RESOLUTION|>--- conflicted
+++ resolved
@@ -34,428 +34,8 @@
   community_view::CommunityView,
   person_view::PersonViewSafe,
 };
-<<<<<<< HEAD
-use lemmy_utils::{
-  apub::generate_actor_keypair,
-  location_info,
-  utils::{check_slurs, check_slurs_opt, is_valid_community_name, naive_from_unix},
-  ApiError,
-  ConnectionId,
-  LemmyError,
-};
-use lemmy_websocket::{
-  messages::{GetCommunityUsersOnline, SendCommunityRoomMessage},
-  LemmyContext,
-  UserOperation,
-};
-use std::str::FromStr;
-
-#[async_trait::async_trait(?Send)]
-impl Perform for GetCommunity {
-  type Response = GetCommunityResponse;
-
-  async fn perform(
-    &self,
-    context: &Data<LemmyContext>,
-    _websocket_id: Option<ConnectionId>,
-  ) -> Result<GetCommunityResponse, LemmyError> {
-    let data: &GetCommunity = &self;
-    let local_user_view = get_local_user_view_from_jwt_opt(&data.auth, context.pool()).await?;
-    let person_id = local_user_view.map(|u| u.person.id);
-
-    let community_id = match data.id {
-      Some(id) => id,
-      None => {
-        let name = data.name.to_owned().unwrap_or_else(|| "main".to_string());
-        match blocking(context.pool(), move |conn| {
-          Community::read_from_name(conn, &name)
-        })
-        .await?
-        {
-          Ok(community) => community,
-          Err(_e) => return Err(ApiError::err("couldnt_find_community").into()),
-        }
-        .id
-      }
-    };
-
-    let community_view = match blocking(context.pool(), move |conn| {
-      CommunityView::read(conn, community_id, person_id)
-    })
-    .await?
-    {
-      Ok(community) => community,
-      Err(_e) => return Err(ApiError::err("couldnt_find_community").into()),
-    };
-
-    let moderators: Vec<CommunityModeratorView> = match blocking(context.pool(), move |conn| {
-      CommunityModeratorView::for_community(conn, community_id)
-    })
-    .await?
-    {
-      Ok(moderators) => moderators,
-      Err(_e) => return Err(ApiError::err("couldnt_find_community").into()),
-    };
-
-    let online = context
-      .chat_server()
-      .send(GetCommunityUsersOnline { community_id })
-      .await
-      .unwrap_or(1);
-
-    let res = GetCommunityResponse {
-      community_view,
-      moderators,
-      online,
-    };
-
-    // Return the jwt
-    Ok(res)
-  }
-}
-
-#[async_trait::async_trait(?Send)]
-impl Perform for CreateCommunity {
-  type Response = CommunityResponse;
-
-  async fn perform(
-    &self,
-    context: &Data<LemmyContext>,
-    _websocket_id: Option<ConnectionId>,
-  ) -> Result<CommunityResponse, LemmyError> {
-    let data: &CreateCommunity = &self;
-    let local_user_view = get_local_user_view_from_jwt(&data.auth, context.pool()).await?;
-
-    check_slurs(&data.name)?;
-    check_slurs(&data.title)?;
-    check_slurs_opt(&data.description)?;
-
-    if !is_valid_community_name(&data.name) {
-      return Err(ApiError::err("invalid_community_name").into());
-    }
-
-    // Double check for duplicate community actor_ids
-    let community_actor_id = generate_apub_endpoint(EndpointType::Community, &data.name)?;
-    let actor_id_cloned = community_actor_id.to_owned();
-    let community_dupe = blocking(context.pool(), move |conn| {
-      Community::read_from_apub_id(conn, &actor_id_cloned)
-    })
-    .await?;
-    if community_dupe.is_ok() {
-      return Err(ApiError::err("community_already_exists").into());
-    }
-
-    // Check to make sure the icon and banners are urls
-    let icon = diesel_option_overwrite_to_url(&data.icon)?;
-    let banner = diesel_option_overwrite_to_url(&data.banner)?;
-
-    // When you create a community, make sure the user becomes a moderator and a follower
-    let keypair = generate_actor_keypair()?;
-
-    let community_form = CommunityForm {
-      name: data.name.to_owned(),
-      title: data.title.to_owned(),
-      description: data.description.to_owned(),
-      icon,
-      banner,
-      creator_id: local_user_view.person.id,
-      nsfw: data.nsfw,
-      actor_id: Some(community_actor_id.to_owned()),
-      private_key: Some(keypair.private_key),
-      public_key: Some(keypair.public_key),
-      followers_url: Some(generate_followers_url(&community_actor_id)?),
-      inbox_url: Some(generate_inbox_url(&community_actor_id)?),
-      shared_inbox_url: Some(Some(generate_shared_inbox_url(&community_actor_id)?)),
-      ..CommunityForm::default()
-    };
-
-    let inserted_community = match blocking(context.pool(), move |conn| {
-      Community::create(conn, &community_form)
-    })
-    .await?
-    {
-      Ok(community) => community,
-      Err(_e) => return Err(ApiError::err("community_already_exists").into()),
-    };
-
-    // The community creator becomes a moderator
-    let community_moderator_form = CommunityModeratorForm {
-      community_id: inserted_community.id,
-      person_id: local_user_view.person.id,
-    };
-
-    let join = move |conn: &'_ _| CommunityModerator::join(conn, &community_moderator_form);
-    if blocking(context.pool(), join).await?.is_err() {
-      return Err(ApiError::err("community_moderator_already_exists").into());
-    }
-
-    // Follow your own community
-    let community_follower_form = CommunityFollowerForm {
-      community_id: inserted_community.id,
-      person_id: local_user_view.person.id,
-      pending: false,
-    };
-
-    let follow = move |conn: &'_ _| CommunityFollower::follow(conn, &community_follower_form);
-    if blocking(context.pool(), follow).await?.is_err() {
-      return Err(ApiError::err("community_follower_already_exists").into());
-    }
-
-    let person_id = local_user_view.person.id;
-    let community_view = blocking(context.pool(), move |conn| {
-      CommunityView::read(conn, inserted_community.id, Some(person_id))
-    })
-    .await??;
-
-    Ok(CommunityResponse { community_view })
-  }
-}
-
-#[async_trait::async_trait(?Send)]
-impl Perform for EditCommunity {
-  type Response = CommunityResponse;
-
-  async fn perform(
-    &self,
-    context: &Data<LemmyContext>,
-    websocket_id: Option<ConnectionId>,
-  ) -> Result<CommunityResponse, LemmyError> {
-    let data: &EditCommunity = &self;
-    let local_user_view = get_local_user_view_from_jwt(&data.auth, context.pool()).await?;
-
-    check_slurs(&data.title)?;
-    check_slurs_opt(&data.description)?;
-
-    // Verify its a mod (only mods can edit it)
-    let community_id = data.community_id;
-    let mods: Vec<PersonId> = blocking(context.pool(), move |conn| {
-      CommunityModeratorView::for_community(conn, community_id)
-        .map(|v| v.into_iter().map(|m| m.moderator.id).collect())
-    })
-    .await??;
-    if !mods.contains(&local_user_view.person.id) {
-      return Err(ApiError::err("not_a_moderator").into());
-    }
-
-    let community_id = data.community_id;
-    let read_community = blocking(context.pool(), move |conn| {
-      Community::read(conn, community_id)
-    })
-    .await??;
-
-    let icon = diesel_option_overwrite_to_url(&data.icon)?;
-    let banner = diesel_option_overwrite_to_url(&data.banner)?;
-
-    let community_form = CommunityForm {
-      name: read_community.name,
-      title: data.title.to_owned(),
-      creator_id: read_community.creator_id,
-      description: data.description.to_owned(),
-      icon,
-      banner,
-      nsfw: data.nsfw,
-      updated: Some(naive_now()),
-      ..CommunityForm::default()
-    };
-
-    let community_id = data.community_id;
-    match blocking(context.pool(), move |conn| {
-      Community::update(conn, community_id, &community_form)
-    })
-    .await?
-    {
-      Ok(community) => community,
-      Err(_e) => return Err(ApiError::err("couldnt_update_community").into()),
-    };
-
-    // TODO there needs to be some kind of an apub update
-    // process for communities and users
-
-    let community_id = data.community_id;
-    let person_id = local_user_view.person.id;
-    let community_view = blocking(context.pool(), move |conn| {
-      CommunityView::read(conn, community_id, Some(person_id))
-    })
-    .await??;
-
-    let res = CommunityResponse { community_view };
-
-    send_community_websocket(&res, context, websocket_id, UserOperation::EditCommunity);
-
-    Ok(res)
-  }
-}
-
-#[async_trait::async_trait(?Send)]
-impl Perform for DeleteCommunity {
-  type Response = CommunityResponse;
-
-  async fn perform(
-    &self,
-    context: &Data<LemmyContext>,
-    websocket_id: Option<ConnectionId>,
-  ) -> Result<CommunityResponse, LemmyError> {
-    let data: &DeleteCommunity = &self;
-    let local_user_view = get_local_user_view_from_jwt(&data.auth, context.pool()).await?;
-
-    // Verify its the creator (only a creator can delete the community)
-    let community_id = data.community_id;
-    let read_community = blocking(context.pool(), move |conn| {
-      Community::read(conn, community_id)
-    })
-    .await??;
-    if read_community.creator_id != local_user_view.person.id {
-      return Err(ApiError::err("no_community_edit_allowed").into());
-    }
-
-    // Do the delete
-    let community_id = data.community_id;
-    let deleted = data.deleted;
-    let updated_community = match blocking(context.pool(), move |conn| {
-      Community::update_deleted(conn, community_id, deleted)
-    })
-    .await?
-    {
-      Ok(community) => community,
-      Err(_e) => return Err(ApiError::err("couldnt_update_community").into()),
-    };
-
-    // Send apub messages
-    if deleted {
-      updated_community.send_delete(context).await?;
-    } else {
-      updated_community.send_undo_delete(context).await?;
-    }
-
-    let community_id = data.community_id;
-    let person_id = local_user_view.person.id;
-    let community_view = blocking(context.pool(), move |conn| {
-      CommunityView::read(conn, community_id, Some(person_id))
-    })
-    .await??;
-
-    let res = CommunityResponse { community_view };
-
-    send_community_websocket(&res, context, websocket_id, UserOperation::DeleteCommunity);
-
-    Ok(res)
-  }
-}
-
-#[async_trait::async_trait(?Send)]
-impl Perform for RemoveCommunity {
-  type Response = CommunityResponse;
-
-  async fn perform(
-    &self,
-    context: &Data<LemmyContext>,
-    websocket_id: Option<ConnectionId>,
-  ) -> Result<CommunityResponse, LemmyError> {
-    let data: &RemoveCommunity = &self;
-    let local_user_view = get_local_user_view_from_jwt(&data.auth, context.pool()).await?;
-
-    // Verify its an admin (only an admin can remove a community)
-    is_admin(&local_user_view)?;
-
-    // Do the remove
-    let community_id = data.community_id;
-    let removed = data.removed;
-    let updated_community = match blocking(context.pool(), move |conn| {
-      Community::update_removed(conn, community_id, removed)
-    })
-    .await?
-    {
-      Ok(community) => community,
-      Err(_e) => return Err(ApiError::err("couldnt_update_community").into()),
-    };
-
-    // Mod tables
-    let expires = match data.expires {
-      Some(time) => Some(naive_from_unix(time)),
-      None => None,
-    };
-    let form = ModRemoveCommunityForm {
-      mod_person_id: local_user_view.person.id,
-      community_id: data.community_id,
-      removed: Some(removed),
-      reason: data.reason.to_owned(),
-      expires,
-    };
-    blocking(context.pool(), move |conn| {
-      ModRemoveCommunity::create(conn, &form)
-    })
-    .await??;
-
-    // Apub messages
-    if removed {
-      updated_community.send_remove(context).await?;
-    } else {
-      updated_community.send_undo_remove(context).await?;
-    }
-
-    let community_id = data.community_id;
-    let person_id = local_user_view.person.id;
-    let community_view = blocking(context.pool(), move |conn| {
-      CommunityView::read(conn, community_id, Some(person_id))
-    })
-    .await??;
-
-    let res = CommunityResponse { community_view };
-
-    send_community_websocket(&res, context, websocket_id, UserOperation::RemoveCommunity);
-
-    Ok(res)
-  }
-}
-
-#[async_trait::async_trait(?Send)]
-impl Perform for ListCommunities {
-  type Response = ListCommunitiesResponse;
-
-  async fn perform(
-    &self,
-    context: &Data<LemmyContext>,
-    _websocket_id: Option<ConnectionId>,
-  ) -> Result<ListCommunitiesResponse, LemmyError> {
-    let data: &ListCommunities = &self;
-    let local_user_view = get_local_user_view_from_jwt_opt(&data.auth, context.pool()).await?;
-
-    let person_id = match &local_user_view {
-      Some(uv) => Some(uv.person.id),
-      None => None,
-    };
-
-    // Don't show NSFW by default
-    let show_nsfw = match &local_user_view {
-      Some(uv) => uv.local_user.show_nsfw,
-      None => false,
-    };
-
-    let type_ = ListingType::from_str(&data.type_)?;
-    let sort = SortType::from_str(&data.sort)?;
-
-    let page = data.page;
-    let limit = data.limit;
-    let communities = blocking(context.pool(), move |conn| {
-      CommunityQueryBuilder::create(conn)
-        .listing_type(&type_)
-        .sort(&sort)
-        .show_nsfw(show_nsfw)
-        .my_person_id(person_id)
-        .page(page)
-        .limit(limit)
-        .list()
-    })
-    .await??;
-
-    // Return the jwt
-    Ok(ListCommunitiesResponse { communities })
-  }
-}
-=======
 use lemmy_utils::{location_info, utils::naive_from_unix, ApiError, ConnectionId, LemmyError};
 use lemmy_websocket::{messages::SendCommunityRoomMessage, LemmyContext, UserOperation};
->>>>>>> 01fc1228
 
 #[async_trait::async_trait(?Send)]
 impl Perform for FollowCommunity {
