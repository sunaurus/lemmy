--- conflicted
+++ resolved
@@ -24,27 +24,6 @@
 dotenv = "0.15"
 activitystreams = "0.7.0-alpha.4"
 activitystreams-ext = "0.1.0-alpha.2"
-<<<<<<< HEAD
-bcrypt = "0.8.0"
-chrono = { version = "0.4.7", features = ["serde"] }
-serde_json = { version = "1.0.52", features = ["preserve_order"]}
-serde = { version = "1.0.105", features = ["derive"] }
-actix = "0.10.0"
-actix-web = { version = "3.0.0", default-features = false, features = ["rustls"] }
-actix-files = { version = "0.3.0", default-features = false }
-actix-web-actors = { version = "3.0.0", default-features = false }
-actix-rt = { version = "1.1.1", default-features = false }
-awc = { version = "2.0.0", default-features = false }
-log = "0.4.0"
-env_logger = "0.7.1"
-rand = "0.7.3"
-strum = "0.19.2"
-jsonwebtoken = "7.0.1"
-lazy_static = "1.3.0"
-rss = "1.9.0"
-url = { version = "2.1.1", features = ["serde"] }
-percent-encoding = "2.1.0"
-=======
 bcrypt = "0.8"
 chrono = { version = "0.4", features = ["serde"] }
 serde_json = { version = "1.0", features = ["preserve_order"]}
@@ -65,7 +44,6 @@
 rss = "1.9"
 url = { version = "2.1", features = ["serde"] }
 percent-encoding = "2.1"
->>>>>>> cf4cda24
 openssl = "0.10"
 http = "0.2"
 http-signature-normalization-actix = { version = "0.4", default-features = false, features = ["sha-2"] }
