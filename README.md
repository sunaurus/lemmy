--- conflicted
+++ resolved
@@ -40,10 +40,7 @@
 - i18n / internationalization support.
 - NSFW post / community support.
 - Cross-posting support.
-<<<<<<< HEAD
-=======
 - Can transfer site and communities to others.
->>>>>>> ba9f357b
 - High performance.
   - Server is written in rust.
   - Front end is `~80kB` gzipped.
