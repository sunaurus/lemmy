---
kind: pipeline
name: amd64

platform:
  os: linux
  arch: amd64

steps:

  - name: chown repo
    image: ekidd/rust-musl-builder:1.50.0
    user: root
    commands:
      - chown 1000:1000 . -R

  - name: check formatting
    image: rustdocker/rust:nightly
    commands:
      - /root/.cargo/bin/cargo fmt -- --check

  - name: cargo clippy
    image: ekidd/rust-musl-builder:1.50.0
    environment:
      CARGO_HOME: /drone/src/.cargo
    commands:
      - whoami
      - ls -la ~/.cargo
      - mv ~/.cargo .
      - ls -la .cargo
      - cargo clippy --workspace --tests --all-targets --all-features -- -D warnings -D deprecated -D clippy::perf -D clippy::complexity -D clippy::dbg_macro
      - cargo clippy --workspace -- -D clippy::unwrap_used

  - name: cargo test
    image: ekidd/rust-musl-builder:1.50.0
    environment:
      LEMMY_DATABASE_URL: postgres://lemmy:password@database:5432/lemmy
      RUST_BACKTRACE: 1
<<<<<<< HEAD
      RUST_TEST_THREADS: 1
=======
      CARGO_HOME: /drone/src/.cargo
>>>>>>> 33a32685
    commands:
      - sudo apt-get update
      - sudo apt-get -y install --no-install-recommends espeak postgresql-client
      - cargo test --workspace --no-fail-fast

  - name: cargo build
    image: ekidd/rust-musl-builder:1.50.0
    environment:
      CARGO_HOME: /drone/src/.cargo
    commands:
      - cargo build
      - mv target/x86_64-unknown-linux-musl/debug/lemmy_server target/lemmy_server

  - name: run federation tests
    image: node:15-alpine3.12
    environment:
      LEMMY_DATABASE_URL: postgres://lemmy:password@database:5432
      DO_WRITE_HOSTS_FILE: 1
    commands:
      - apk add bash curl postgresql-client
      - bash api_tests/prepare-drone-federation-test.sh
      - cd api_tests/
      - yarn
      - yarn api-test

  - name: make release build and push to docker hub
    image: plugins/docker
    settings:
      dockerfile: docker/prod/Dockerfile
      username:
        from_secret: docker_username
      password:
        from_secret: docker_password
      repo: dessalines/lemmy
      auto_tag: true
      auto_tag_suffix: linux-amd64
    when:
      ref:
      - refs/tags/*

  - name: push to docker manifest
    image: plugins/manifest
    settings: 
      username:
        from_secret: docker_username
      password:
        from_secret: docker_password
      target: "dessalines/lemmy:${DRONE_TAG}"
      template: "dessalines/lemmy:${DRONE_TAG}-OS-ARCH"
      platforms:
        - linux/amd64
        - linux/arm64
      ignore_missing: true
    when:
      ref:
      - refs/tags/*

services:
  - name: database
    image: postgres:12-alpine
    environment:
      POSTGRES_USER: lemmy
      POSTGRES_PASSWORD: password

---
kind: pipeline
name: arm64

platform:
  os: linux
  arch: arm64

steps:

  - name: cargo test
    image: rust:1.50-slim-buster
    environment:
      LEMMY_DATABASE_URL: postgres://lemmy:password@database:5432/lemmy
      RUST_BACKTRACE: 1
<<<<<<< HEAD
      RUST_TEST_THREADS: 1
=======
      CARGO_HOME: /drone/src/.cargo
>>>>>>> 33a32685
    commands:
      - apt-get update
      - apt-get -y install --no-install-recommends espeak postgresql-client libssl-dev pkg-config libpq-dev
      - cargo test --workspace --no-fail-fast
      - cargo build

  # Using Debian here because there seems to be no official Alpine-based Rust docker image for ARM.
  - name: cargo build
    image: rust:1.50-slim-buster
    environment:
      CARGO_HOME: /drone/src/.cargo
    commands:
      - apt-get update
      - apt-get -y install --no-install-recommends libssl-dev pkg-config libpq-dev
      - cargo build
      - mv target/debug/lemmy_server target/lemmy_server

  - name: run federation tests
    image: node:15-buster-slim
    environment:
      LEMMY_DATABASE_URL: postgres://lemmy:password@database:5432
      DO_WRITE_HOSTS_FILE: 1
    commands:
      - mkdir -p /usr/share/man/man1 /usr/share/man/man7
      - apt-get update
      - apt-get -y install --no-install-recommends bash curl libssl-dev pkg-config libpq-dev postgresql-client libc6-dev
      - bash api_tests/prepare-drone-federation-test.sh
      - cd api_tests/
      - yarn
      - yarn api-test

  - name: make release build and push to docker hub
    image: plugins/docker
    settings:
      dockerfile: docker/prod/Dockerfile.arm
      username:
        from_secret: docker_username
      password:
        from_secret: docker_password
      repo: dessalines/lemmy
      auto_tag: true
      auto_tag_suffix: linux-arm64
    when:
      ref:
        - refs/tags/*

  - name: push to docker manifest
    image: plugins/manifest
    settings: 
      username:
        from_secret: docker_username
      password:
        from_secret: docker_password
      target: "dessalines/lemmy:${DRONE_TAG}"
      template: "dessalines/lemmy:${DRONE_TAG}-OS-ARCH"
      platforms:
        - linux/amd64
        - linux/arm64
      ignore_missing: true
    when:
      ref:
      - refs/tags/*

services:
  - name: database
    image: postgres:12-alpine
    environment:
      POSTGRES_USER: lemmy
      POSTGRES_PASSWORD: password<|MERGE_RESOLUTION|>--- conflicted
+++ resolved
@@ -36,11 +36,8 @@
     environment:
       LEMMY_DATABASE_URL: postgres://lemmy:password@database:5432/lemmy
       RUST_BACKTRACE: 1
-<<<<<<< HEAD
       RUST_TEST_THREADS: 1
-=======
       CARGO_HOME: /drone/src/.cargo
->>>>>>> 33a32685
     commands:
       - sudo apt-get update
       - sudo apt-get -y install --no-install-recommends espeak postgresql-client
@@ -120,11 +117,8 @@
     environment:
       LEMMY_DATABASE_URL: postgres://lemmy:password@database:5432/lemmy
       RUST_BACKTRACE: 1
-<<<<<<< HEAD
       RUST_TEST_THREADS: 1
-=======
       CARGO_HOME: /drone/src/.cargo
->>>>>>> 33a32685
     commands:
       - apt-get update
       - apt-get -y install --no-install-recommends espeak postgresql-client libssl-dev pkg-config libpq-dev
