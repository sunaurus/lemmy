use super::user::Register;
use super::*;
<<<<<<< HEAD
use crate::api::user::Register;
use crate::api::{Oper, Perform};
use crate::apub::fetcher::search_by_apub_id;
use crate::settings::Settings;
use diesel::PgConnection;
use log::{debug, info};
use std::str::FromStr;
=======
>>>>>>> b98fa127

#[derive(Serialize, Deserialize)]
pub struct ListCategories {}

#[derive(Serialize, Deserialize)]
pub struct ListCategoriesResponse {
  categories: Vec<Category>,
}

#[derive(Serialize, Deserialize, Debug)]
pub struct Search {
  q: String,
  type_: String,
  community_id: Option<i32>,
  sort: String,
  page: Option<i64>,
  limit: Option<i64>,
  auth: Option<String>,
}

#[derive(Serialize, Deserialize, Debug)]
pub struct SearchResponse {
  pub type_: String,
  pub comments: Vec<CommentView>,
  pub posts: Vec<PostView>,
  pub communities: Vec<CommunityView>,
  pub users: Vec<UserView>,
}

#[derive(Serialize, Deserialize)]
pub struct GetModlog {
  mod_user_id: Option<i32>,
  community_id: Option<i32>,
  page: Option<i64>,
  limit: Option<i64>,
}

#[derive(Serialize, Deserialize)]
pub struct GetModlogResponse {
  removed_posts: Vec<ModRemovePostView>,
  locked_posts: Vec<ModLockPostView>,
  stickied_posts: Vec<ModStickyPostView>,
  removed_comments: Vec<ModRemoveCommentView>,
  removed_communities: Vec<ModRemoveCommunityView>,
  banned_from_community: Vec<ModBanFromCommunityView>,
  banned: Vec<ModBanView>,
  added_to_community: Vec<ModAddCommunityView>,
  added: Vec<ModAddView>,
}

#[derive(Serialize, Deserialize)]
pub struct CreateSite {
  pub name: String,
  pub description: Option<String>,
  pub enable_downvotes: bool,
  pub open_registration: bool,
  pub enable_nsfw: bool,
  pub auth: String,
}

#[derive(Serialize, Deserialize)]
pub struct EditSite {
  name: String,
  description: Option<String>,
  enable_downvotes: bool,
  open_registration: bool,
  enable_nsfw: bool,
  auth: String,
}

#[derive(Serialize, Deserialize)]
pub struct GetSite {}

#[derive(Serialize, Deserialize, Clone)]
pub struct SiteResponse {
  site: SiteView,
}

#[derive(Serialize, Deserialize)]
pub struct GetSiteResponse {
  site: Option<SiteView>,
  admins: Vec<UserView>,
  banned: Vec<UserView>,
  pub online: usize,
}

#[derive(Serialize, Deserialize)]
pub struct TransferSite {
  user_id: i32,
  auth: String,
}

#[derive(Serialize, Deserialize)]
pub struct GetSiteConfig {
  auth: String,
}

#[derive(Serialize, Deserialize)]
pub struct GetSiteConfigResponse {
  config_hjson: String,
}

#[derive(Serialize, Deserialize)]
pub struct SaveSiteConfig {
  config_hjson: String,
  auth: String,
}

impl Perform for Oper<ListCategories> {
  type Response = ListCategoriesResponse;

  fn perform(
    &self,
    pool: Pool<ConnectionManager<PgConnection>>,
    _websocket_info: Option<WebsocketInfo>,
  ) -> Result<ListCategoriesResponse, Error> {
    let _data: &ListCategories = &self.data;

    let conn = pool.get()?;

    let categories: Vec<Category> = Category::list_all(&conn)?;

    // Return the jwt
    Ok(ListCategoriesResponse { categories })
  }
}

impl Perform for Oper<GetModlog> {
  type Response = GetModlogResponse;

  fn perform(
    &self,
    pool: Pool<ConnectionManager<PgConnection>>,
    _websocket_info: Option<WebsocketInfo>,
  ) -> Result<GetModlogResponse, Error> {
    let data: &GetModlog = &self.data;

    let conn = pool.get()?;

    let removed_posts = ModRemovePostView::list(
      &conn,
      data.community_id,
      data.mod_user_id,
      data.page,
      data.limit,
    )?;
    let locked_posts = ModLockPostView::list(
      &conn,
      data.community_id,
      data.mod_user_id,
      data.page,
      data.limit,
    )?;
    let stickied_posts = ModStickyPostView::list(
      &conn,
      data.community_id,
      data.mod_user_id,
      data.page,
      data.limit,
    )?;
    let removed_comments = ModRemoveCommentView::list(
      &conn,
      data.community_id,
      data.mod_user_id,
      data.page,
      data.limit,
    )?;
    let banned_from_community = ModBanFromCommunityView::list(
      &conn,
      data.community_id,
      data.mod_user_id,
      data.page,
      data.limit,
    )?;
    let added_to_community = ModAddCommunityView::list(
      &conn,
      data.community_id,
      data.mod_user_id,
      data.page,
      data.limit,
    )?;

    // These arrays are only for the full modlog, when a community isn't given
    let (removed_communities, banned, added) = if data.community_id.is_none() {
      (
        ModRemoveCommunityView::list(&conn, data.mod_user_id, data.page, data.limit)?,
        ModBanView::list(&conn, data.mod_user_id, data.page, data.limit)?,
        ModAddView::list(&conn, data.mod_user_id, data.page, data.limit)?,
      )
    } else {
      (Vec::new(), Vec::new(), Vec::new())
    };

    // Return the jwt
    Ok(GetModlogResponse {
      removed_posts,
      locked_posts,
      stickied_posts,
      removed_comments,
      removed_communities,
      banned_from_community,
      banned,
      added_to_community,
      added,
    })
  }
}

impl Perform for Oper<CreateSite> {
  type Response = SiteResponse;

  fn perform(
    &self,
    pool: Pool<ConnectionManager<PgConnection>>,
    _websocket_info: Option<WebsocketInfo>,
  ) -> Result<SiteResponse, Error> {
    let data: &CreateSite = &self.data;

    let claims = match Claims::decode(&data.auth) {
      Ok(claims) => claims.claims,
      Err(_e) => return Err(APIError::err("not_logged_in").into()),
    };

    if let Err(slurs) = slur_check(&data.name) {
      return Err(APIError::err(&slurs_vec_to_str(slurs)).into());
    }

    if let Some(description) = &data.description {
      if let Err(slurs) = slur_check(description) {
        return Err(APIError::err(&slurs_vec_to_str(slurs)).into());
      }
    }

    let user_id = claims.id;

    let conn = pool.get()?;

    // Make sure user is an admin
    if !UserView::read(&conn, user_id)?.admin {
      return Err(APIError::err("not_an_admin").into());
    }

    let site_form = SiteForm {
      name: data.name.to_owned(),
      description: data.description.to_owned(),
      creator_id: user_id,
      enable_downvotes: data.enable_downvotes,
      open_registration: data.open_registration,
      enable_nsfw: data.enable_nsfw,
      updated: None,
    };

    match Site::create(&conn, &site_form) {
      Ok(site) => site,
      Err(_e) => return Err(APIError::err("site_already_exists").into()),
    };

    let site_view = SiteView::read(&conn)?;

    Ok(SiteResponse { site: site_view })
  }
}

impl Perform for Oper<EditSite> {
  type Response = SiteResponse;
  fn perform(
    &self,
    pool: Pool<ConnectionManager<PgConnection>>,
    websocket_info: Option<WebsocketInfo>,
  ) -> Result<SiteResponse, Error> {
    let data: &EditSite = &self.data;

    let claims = match Claims::decode(&data.auth) {
      Ok(claims) => claims.claims,
      Err(_e) => return Err(APIError::err("not_logged_in").into()),
    };

    if let Err(slurs) = slur_check(&data.name) {
      return Err(APIError::err(&slurs_vec_to_str(slurs)).into());
    }

    if let Some(description) = &data.description {
      if let Err(slurs) = slur_check(description) {
        return Err(APIError::err(&slurs_vec_to_str(slurs)).into());
      }
    }

    let user_id = claims.id;

    let conn = pool.get()?;

    // Make sure user is an admin
    if !UserView::read(&conn, user_id)?.admin {
      return Err(APIError::err("not_an_admin").into());
    }

    let found_site = Site::read(&conn, 1)?;

    let site_form = SiteForm {
      name: data.name.to_owned(),
      description: data.description.to_owned(),
      creator_id: found_site.creator_id,
      updated: Some(naive_now()),
      enable_downvotes: data.enable_downvotes,
      open_registration: data.open_registration,
      enable_nsfw: data.enable_nsfw,
    };

    match Site::update(&conn, 1, &site_form) {
      Ok(site) => site,
      Err(_e) => return Err(APIError::err("couldnt_update_site").into()),
    };

    let site_view = SiteView::read(&conn)?;

    let res = SiteResponse { site: site_view };

    if let Some(ws) = websocket_info {
      ws.chatserver.do_send(SendAllMessage {
        op: UserOperation::EditSite,
        response: res.clone(),
        my_id: ws.id,
      });
    }

    Ok(res)
  }
}

impl Perform for Oper<GetSite> {
  type Response = GetSiteResponse;

  fn perform(
    &self,
    pool: Pool<ConnectionManager<PgConnection>>,
    websocket_info: Option<WebsocketInfo>,
  ) -> Result<GetSiteResponse, Error> {
    let _data: &GetSite = &self.data;

<<<<<<< HEAD
    let site_view = if let Ok(_site) = Site::read(&conn, 1) {
=======
    let conn = pool.get()?;

    // TODO refactor this a little
    let site = Site::read(&conn, 1);
    let site_view = if site.is_ok() {
>>>>>>> b98fa127
      Some(SiteView::read(&conn)?)
    } else if let Some(setup) = Settings::get().setup.as_ref() {
      let register = Register {
        username: setup.admin_username.to_owned(),
        email: setup.admin_email.to_owned(),
        password: setup.admin_password.to_owned(),
        password_verify: setup.admin_password.to_owned(),
        admin: true,
        show_nsfw: true,
      };
      let login_response = Oper::new(register).perform(pool.clone(), websocket_info.clone())?;
      info!("Admin {} created", setup.admin_username);

      let create_site = CreateSite {
        name: setup.site_name.to_owned(),
        description: None,
        enable_downvotes: false,
        open_registration: false,
        enable_nsfw: false,
        auth: login_response.jwt,
      };
      Oper::new(create_site).perform(pool, websocket_info.clone())?;
      info!("Site {} created", setup.site_name);
      Some(SiteView::read(&conn)?)
    } else {
      None
    };

    let mut admins = UserView::admins(&conn)?;

    // Make sure the site creator is the top admin
    if let Some(site_view) = site_view.to_owned() {
      let site_creator_id = site_view.creator_id;
      // TODO investigate why this is sometimes coming back null
      // Maybe user_.admin isn't being set to true?
      if let Some(creator_index) = admins.iter().position(|r| r.id == site_creator_id) {
        let creator_user = admins.remove(creator_index);
        admins.insert(0, creator_user);
      }
    }

    let banned = UserView::banned(&conn)?;

    let online = if let Some(_ws) = websocket_info {
      // TODO
      1
    // let fut = async {
    //   ws.chatserver.send(GetUsersOnline).await.unwrap()
    // };
    // Runtime::new().unwrap().block_on(fut)
    } else {
      0
    };

    Ok(GetSiteResponse {
      site: site_view,
      admins,
      banned,
      online,
    })
  }
}

impl Perform for Oper<Search> {
  type Response = SearchResponse;

  fn perform(
    &self,
    pool: Pool<ConnectionManager<PgConnection>>,
    _websocket_info: Option<WebsocketInfo>,
  ) -> Result<SearchResponse, Error> {
    let data: &Search = &self.data;

    dbg!(&data);
    match search_by_apub_id(&data.q, conn) {
      Ok(r) => return Ok(r),
      Err(e) => debug!("Failed to resolve search query as activitypub ID: {}", e),
    }

    let user_id: Option<i32> = match &data.auth {
      Some(auth) => match Claims::decode(&auth) {
        Ok(claims) => {
          let user_id = claims.claims.id;
          Some(user_id)
        }
        Err(_e) => None,
      },
      None => None,
    };

    let sort = SortType::from_str(&data.sort)?;
    let type_ = SearchType::from_str(&data.type_)?;

    let mut posts = Vec::new();
    let mut comments = Vec::new();
    let mut communities = Vec::new();
    let mut users = Vec::new();

    // TODO no clean / non-nsfw searching rn

    let conn = pool.get()?;

    match type_ {
      SearchType::Posts => {
        posts = PostQueryBuilder::create(&conn)
          .sort(&sort)
          .show_nsfw(true)
          .for_community_id(data.community_id)
          .search_term(data.q.to_owned())
          .my_user_id(user_id)
          .page(data.page)
          .limit(data.limit)
          .list()?;
      }
      SearchType::Comments => {
        comments = CommentQueryBuilder::create(&conn)
          .sort(&sort)
          .search_term(data.q.to_owned())
          .my_user_id(user_id)
          .page(data.page)
          .limit(data.limit)
          .list()?;
      }
      SearchType::Communities => {
        communities = CommunityQueryBuilder::create(&conn)
          .sort(&sort)
          .search_term(data.q.to_owned())
          .page(data.page)
          .limit(data.limit)
          .list()?;
      }
      SearchType::Users => {
        users = UserQueryBuilder::create(&conn)
          .sort(&sort)
          .search_term(data.q.to_owned())
          .page(data.page)
          .limit(data.limit)
          .list()?;
      }
      SearchType::All => {
        posts = PostQueryBuilder::create(&conn)
          .sort(&sort)
          .show_nsfw(true)
          .for_community_id(data.community_id)
          .search_term(data.q.to_owned())
          .my_user_id(user_id)
          .page(data.page)
          .limit(data.limit)
          .list()?;

        comments = CommentQueryBuilder::create(&conn)
          .sort(&sort)
          .search_term(data.q.to_owned())
          .my_user_id(user_id)
          .page(data.page)
          .limit(data.limit)
          .list()?;

        communities = CommunityQueryBuilder::create(&conn)
          .sort(&sort)
          .search_term(data.q.to_owned())
          .page(data.page)
          .limit(data.limit)
          .list()?;

        users = UserQueryBuilder::create(&conn)
          .sort(&sort)
          .search_term(data.q.to_owned())
          .page(data.page)
          .limit(data.limit)
          .list()?;
      }
      SearchType::Url => {
        posts = PostQueryBuilder::create(&conn)
          .sort(&sort)
          .show_nsfw(true)
          .for_community_id(data.community_id)
          .url_search(data.q.to_owned())
          .page(data.page)
          .limit(data.limit)
          .list()?;
      }
    };

    // Return the jwt
    Ok(SearchResponse {
      type_: data.type_.to_owned(),
      comments,
      posts,
      communities,
      users,
    })
  }
}

impl Perform for Oper<TransferSite> {
  type Response = GetSiteResponse;

  fn perform(
    &self,
    pool: Pool<ConnectionManager<PgConnection>>,
    _websocket_info: Option<WebsocketInfo>,
  ) -> Result<GetSiteResponse, Error> {
    let data: &TransferSite = &self.data;

    let claims = match Claims::decode(&data.auth) {
      Ok(claims) => claims.claims,
      Err(_e) => return Err(APIError::err("not_logged_in").into()),
    };

    let user_id = claims.id;

    let conn = pool.get()?;

    let read_site = Site::read(&conn, 1)?;

    // Make sure user is the creator
    if read_site.creator_id != user_id {
      return Err(APIError::err("not_an_admin").into());
    }

    let site_form = SiteForm {
      name: read_site.name,
      description: read_site.description,
      creator_id: data.user_id,
      updated: Some(naive_now()),
      enable_downvotes: read_site.enable_downvotes,
      open_registration: read_site.open_registration,
      enable_nsfw: read_site.enable_nsfw,
    };

    match Site::update(&conn, 1, &site_form) {
      Ok(site) => site,
      Err(_e) => return Err(APIError::err("couldnt_update_site").into()),
    };

    // Mod tables
    let form = ModAddForm {
      mod_user_id: user_id,
      other_user_id: data.user_id,
      removed: Some(false),
    };

    ModAdd::create(&conn, &form)?;

    let site_view = SiteView::read(&conn)?;

    let mut admins = UserView::admins(&conn)?;
    let creator_index = admins
      .iter()
      .position(|r| r.id == site_view.creator_id)
      .unwrap();
    let creator_user = admins.remove(creator_index);
    admins.insert(0, creator_user);

    let banned = UserView::banned(&conn)?;

    Ok(GetSiteResponse {
      site: Some(site_view),
      admins,
      banned,
      online: 0,
    })
  }
}

impl Perform for Oper<GetSiteConfig> {
  type Response = GetSiteConfigResponse;

  fn perform(
    &self,
    pool: Pool<ConnectionManager<PgConnection>>,
    _websocket_info: Option<WebsocketInfo>,
  ) -> Result<GetSiteConfigResponse, Error> {
    let data: &GetSiteConfig = &self.data;

    let claims = match Claims::decode(&data.auth) {
      Ok(claims) => claims.claims,
      Err(_e) => return Err(APIError::err("not_logged_in").into()),
    };

    let user_id = claims.id;

    let conn = pool.get()?;

    // Only let admins read this
    let admins = UserView::admins(&conn)?;
    let admin_ids: Vec<i32> = admins.into_iter().map(|m| m.id).collect();

    if !admin_ids.contains(&user_id) {
      return Err(APIError::err("not_an_admin").into());
    }

    let config_hjson = Settings::read_config_file()?;

    Ok(GetSiteConfigResponse { config_hjson })
  }
}

impl Perform for Oper<SaveSiteConfig> {
  type Response = GetSiteConfigResponse;

  fn perform(
    &self,
    pool: Pool<ConnectionManager<PgConnection>>,
    _websocket_info: Option<WebsocketInfo>,
  ) -> Result<GetSiteConfigResponse, Error> {
    let data: &SaveSiteConfig = &self.data;

    let claims = match Claims::decode(&data.auth) {
      Ok(claims) => claims.claims,
      Err(_e) => return Err(APIError::err("not_logged_in").into()),
    };

    let user_id = claims.id;

    let conn = pool.get()?;

    // Only let admins read this
    let admins = UserView::admins(&conn)?;
    let admin_ids: Vec<i32> = admins.into_iter().map(|m| m.id).collect();

    if !admin_ids.contains(&user_id) {
      return Err(APIError::err("not_an_admin").into());
    }

    // Make sure docker doesn't have :ro at the end of the volume, so its not a read-only filesystem
    let config_hjson = match Settings::save_config_file(&data.config_hjson) {
      Ok(config_hjson) => config_hjson,
      Err(_e) => return Err(APIError::err("couldnt_update_site").into()),
    };

    Ok(GetSiteConfigResponse { config_hjson })
  }
}<|MERGE_RESOLUTION|>--- conflicted
+++ resolved
@@ -1,15 +1,5 @@
 use super::user::Register;
 use super::*;
-<<<<<<< HEAD
-use crate::api::user::Register;
-use crate::api::{Oper, Perform};
-use crate::apub::fetcher::search_by_apub_id;
-use crate::settings::Settings;
-use diesel::PgConnection;
-use log::{debug, info};
-use std::str::FromStr;
-=======
->>>>>>> b98fa127
 
 #[derive(Serialize, Deserialize)]
 pub struct ListCategories {}
@@ -349,15 +339,10 @@
   ) -> Result<GetSiteResponse, Error> {
     let _data: &GetSite = &self.data;
 
-<<<<<<< HEAD
+    let conn = pool.get()?;
+
+    // TODO refactor this a little
     let site_view = if let Ok(_site) = Site::read(&conn, 1) {
-=======
-    let conn = pool.get()?;
-
-    // TODO refactor this a little
-    let site = Site::read(&conn, 1);
-    let site_view = if site.is_ok() {
->>>>>>> b98fa127
       Some(SiteView::read(&conn)?)
     } else if let Some(setup) = Settings::get().setup.as_ref() {
       let register = Register {
@@ -432,7 +417,10 @@
     let data: &Search = &self.data;
 
     dbg!(&data);
-    match search_by_apub_id(&data.q, conn) {
+
+    let conn = pool.get()?;
+
+    match search_by_apub_id(&data.q, &conn) {
       Ok(r) => return Ok(r),
       Err(e) => debug!("Failed to resolve search query as activitypub ID: {}", e),
     }
@@ -458,8 +446,6 @@
 
     // TODO no clean / non-nsfw searching rn
 
-    let conn = pool.get()?;
-
     match type_ {
       SearchType::Posts => {
         posts = PostQueryBuilder::create(&conn)
