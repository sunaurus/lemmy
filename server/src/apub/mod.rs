pub mod activities;
pub mod comment;
pub mod community;
pub mod community_inbox;
pub mod fetcher;
pub mod post;
pub mod shared_inbox;
pub mod signatures;
pub mod user;
pub mod user_inbox;

use activitystreams::{
  activity::{Accept, Create, Follow, Update},
  actor::{properties::ApActorProperties, Actor, Group, Person},
  collection::UnorderedCollection,
  context,
  endpoint::EndpointProperties,
  ext::{Ext, Extensible, Extension},
  object::{properties::ObjectProperties, Note, Page},
  public, BaseBox,
};
use actix_web::body::Body;
use actix_web::web::Path;
use actix_web::{web, HttpRequest, HttpResponse, Result};
use diesel::result::Error::NotFound;
use diesel::PgConnection;
use failure::Error;
use failure::_core::fmt::Debug;
use http::request::Builder;
use http_signature_normalization::Config;
use isahc::prelude::*;
use itertools::Itertools;
use log::debug;
use openssl::hash::MessageDigest;
use openssl::sign::{Signer, Verifier};
use openssl::{pkey::PKey, rsa::Rsa};
use serde::{Deserialize, Serialize};
use std::collections::BTreeMap;
use std::time::Duration;
use url::Url;

use crate::api::comment::CommentResponse;
use crate::api::post::PostResponse;
use crate::api::site::SearchResponse;
use crate::db::activity;
use crate::db::comment::{Comment, CommentForm};
use crate::db::comment_view::CommentView;
use crate::db::community::{Community, CommunityFollower, CommunityFollowerForm, CommunityForm};
use crate::db::community_view::{CommunityFollowerView, CommunityView};
use crate::db::post::{Post, PostForm};
use crate::db::post_view::PostView;
use crate::db::user::{UserForm, User_};
use crate::db::user_view::UserView;
use crate::db::{Crud, Followable, SearchType};
use crate::routes::nodeinfo::{NodeInfo, NodeInfoWellKnown};
use crate::routes::{ChatServerParam, DbPoolParam};
use crate::websocket::{
  server::{SendComment, SendPost},
  UserOperation,
};
use crate::{convert_datetime, naive_now, Settings};

use activities::{populate_object_props, send_activity};
use fetcher::{get_or_fetch_and_upsert_remote_community, get_or_fetch_and_upsert_remote_user};
use signatures::verify;
use signatures::{sign, PublicKey, PublicKeyExtension};

type GroupExt = Ext<Ext<Group, ApActorProperties>, PublicKeyExtension>;
type PersonExt = Ext<Ext<Person, ApActorProperties>, PublicKeyExtension>;

pub static APUB_JSON_CONTENT_TYPE: &str = "application/activity+json";

pub enum EndpointType {
  Community,
  User,
  Post,
  Comment,
}

/// Convert the data to json and turn it into an HTTP Response with the correct ActivityPub
/// headers.
fn create_apub_response<T>(data: &T) -> HttpResponse<Body>
where
  T: Serialize,
{
  HttpResponse::Ok()
    .content_type(APUB_JSON_CONTENT_TYPE)
    .json(data)
}

/// Generates the ActivityPub ID for a given object type and name.
///
/// TODO: we will probably need to change apub endpoint urls so that html and activity+json content
///       types are handled at the same endpoint, so that you can copy the url into mastodon search
///       and have it fetch the object.
pub fn make_apub_endpoint(endpoint_type: EndpointType, name: &str) -> Url {
  let point = match endpoint_type {
    EndpointType::Community => "c",
    EndpointType::User => "u",
    EndpointType::Post => "post",
    // TODO I have to change this else my update advanced_migrations crashes the
    // server if a comment exists.
    EndpointType::Comment => "comment",
  };

  Url::parse(&format!(
    "{}://{}/{}/{}",
    get_apub_protocol_string(),
    Settings::get().hostname,
    point,
    name
  ))
  .unwrap()
}

pub fn get_apub_protocol_string() -> &'static str {
  if Settings::get().federation.tls_enabled {
    "https"
  } else {
    "http"
  }
}

// Checks if the ID has a valid format, correct scheme, and is in the whitelist.
fn is_apub_id_valid(apub_id: &Url) -> bool {
  if apub_id.scheme() != get_apub_protocol_string() {
    return false;
  }

  let whitelist: Vec<String> = Settings::get()
    .federation
    .instance_whitelist
    .split(',')
    .map(|d| d.to_string())
    .collect();
  match apub_id.domain() {
    Some(d) => whitelist.contains(&d.to_owned()),
    None => false,
  }
}

// TODO Not sure good names for these
pub trait ToApub {
  type Response;
  fn to_apub(&self, conn: &PgConnection) -> Result<Self::Response, Error>;
}

pub trait FromApub {
  type ApubType;
  fn from_apub(apub: &Self::ApubType, conn: &PgConnection) -> Result<Self, Error>
  where
    Self: Sized;
}

pub trait ApubObjectType {
  fn send_create(&self, creator: &User_, conn: &PgConnection) -> Result<(), Error>;
  fn send_update(&self, creator: &User_, conn: &PgConnection) -> Result<(), Error>;
}

pub fn get_shared_inbox(actor_id: &str) -> String {
  let url = Url::parse(actor_id).unwrap();
  format!(
    "{}://{}{}/inbox",
    &url.scheme(),
    &url.host_str().unwrap(),
    if let Some(port) = url.port() {
      format!(":{}", port)
    } else {
      "".to_string()
    },
  )
}

pub trait ActorType {
  fn actor_id(&self) -> String;

  fn public_key(&self) -> String;

  // These two have default impls, since currently a community can't follow anything,
  // and a user can't be followed (yet)
  #[allow(unused_variables)]
<<<<<<< HEAD
  fn send_follow(&self, follow_actor_id: &str, conn: &PgConnection) -> Result<(), Error> {
    Ok(())
  }

  #[allow(unused_variables)]
  fn send_accept_follow(&self, follow: &Follow, conn: &PgConnection) -> Result<(), Error> {
    Ok(())
=======
  fn send_follow(&self, follow_actor_id: &str) -> Result<(), Error> {
    Err(format_err!("Follow not implemented."))
  }

  #[allow(unused_variables)]
  fn send_accept_follow(&self, follow: &Follow) -> Result<(), Error> {
    Err(format_err!("Accept not implemented."))
>>>>>>> 07a9d84e
  }

  // TODO default because there is no user following yet.
  #[allow(unused_variables)]
  /// For a given community, returns the inboxes of all followers.
  fn get_follower_inboxes(&self, conn: &PgConnection) -> Result<Vec<String>, Error> {
    Ok(vec![])
  }

  // TODO move these to the db rows
  fn get_inbox_url(&self) -> String {
    format!("{}/inbox", &self.actor_id())
  }

  fn get_shared_inbox_url(&self) -> String {
    get_shared_inbox(&self.actor_id())
  }

  fn get_outbox_url(&self) -> String {
    format!("{}/outbox", &self.actor_id())
  }

  fn get_followers_url(&self) -> String {
    format!("{}/followers", &self.actor_id())
  }

  fn get_following_url(&self) -> String {
    format!("{}/following", &self.actor_id())
  }

  fn get_liked_url(&self) -> String {
    format!("{}/liked", &self.actor_id())
  }

  fn get_public_key_ext(&self) -> PublicKeyExtension {
    PublicKey {
      id: format!("{}#main-key", self.actor_id()),
      owner: self.actor_id(),
      public_key_pem: self.public_key(),
    }
    .to_ext()
  }
}<|MERGE_RESOLUTION|>--- conflicted
+++ resolved
@@ -179,23 +179,13 @@
   // These two have default impls, since currently a community can't follow anything,
   // and a user can't be followed (yet)
   #[allow(unused_variables)]
-<<<<<<< HEAD
   fn send_follow(&self, follow_actor_id: &str, conn: &PgConnection) -> Result<(), Error> {
-    Ok(())
+    Err(format_err!("Follow not implemented."))
   }
 
   #[allow(unused_variables)]
   fn send_accept_follow(&self, follow: &Follow, conn: &PgConnection) -> Result<(), Error> {
-    Ok(())
-=======
-  fn send_follow(&self, follow_actor_id: &str) -> Result<(), Error> {
-    Err(format_err!("Follow not implemented."))
-  }
-
-  #[allow(unused_variables)]
-  fn send_accept_follow(&self, follow: &Follow) -> Result<(), Error> {
     Err(format_err!("Accept not implemented."))
->>>>>>> 07a9d84e
   }
 
   // TODO default because there is no user following yet.
